import copy
import typing as tp
from functools import partial

import haiku as hk
import jax
import jax.numpy as jnp
import numpy as np
from jax.experimental import optix

from elegy.losses import loss_modes
from elegy.metrics import metric_modes

from . import utils
from .data import DataHandler, unpack_x_y_sample_weight
from .metrics.metric_modes import get_mode_function


class Model:
    _model_fn: tp.Callable
    _model_transform: hk.TransformedWithState
    _loss_fn: tp.Callable
    _metrics: tp.Optional[hk.TransformedWithState]
    _optimizer: optix.GradientTransformation
    _rngs: hk.PRNGSequence
    _params: tp.Optional[hk.Params]
    _state: tp.Optional[hk.State]
    _optimizer_state: tp.Optional[optix.OptState]
    _metrics_state: tp.Optional[hk.State]
    _initial_metrics_state: tp.Optional[hk.State]
    run_eagerly: bool

    def __init__(
        self,
        model_fn: tp.Optional[tp.Callable],
        loss: tp.Callable,
        loss_mode: str = "match_outputs_and_labels",
        aux_losses: tp.Optional[
            tp.Callable[[], tp.Union[tp.List[tp.Callable], tp.Callable]]
        ] = None,
        metrics: tp.Optional[tp.Callable] = None,
        metrics_mode: str = "match_outputs_and_labels",
        optimizer: optix.GradientTransformation = optix.adam(1e-3),
        run_eagerly: bool = False,
        params: tp.Optional[hk.Params] = None,
        state: tp.Optional[hk.State] = None,
        optimizer_state: tp.Optional[optix.OptState] = None,
        metrics_state: tp.Optional[hk.State] = None,
        initial_metrics_state: tp.Optional[hk.State] = None,
        seed: tp.Union[jnp.ndarray, int] = jax.random.PRNGKey(42),
    ):

        if hasattr(self, "call"):
            model_fn = getattr(self, "call")

        if model_fn is None:
            raise ValueError("Must define either self.call or model_fn")

        if metrics is not None:
            metrics = metric_modes.get_mode_function(metrics_mode)(metrics)

        loss = loss_modes.get_mode_function(loss_mode)(loss)

        self._model_fn = utils.inject_dependencies(model_fn)
        self._model_transform = hk.transform_with_state(self._model_fn)
        self._loss_fn = utils.inject_dependencies(loss)
        self._aux_losses = (
            loss_modes.get_aux_losses_fn(aux_losses) if aux_losses is not None else None
        )
        self._metrics_transform = (
            hk.transform_with_state(
                utils.inject_dependencies(metrics, rename={"__params": "params"})
            )
            if metrics
            else None
        )
        self._optimizer = optimizer
        self._rngs = hk.PRNGSequence(seed)
        self._params = params
        self._state = state
        self._optimizer_state = optimizer_state
        self._metrics_state = metrics_state
        self._initial_metrics_state = initial_metrics_state
        self.run_eagerly = run_eagerly

    def __call__(self, *args, **kwargs):
        return self._model_fn(*args, **kwargs)

    def _maybe_initialize(
        self,
        x: tp.Union[jnp.ndarray, tp.Mapping[str, tp.Any], tp.Tuple],
        y: tp.Union[jnp.ndarray, tp.Mapping[str, tp.Any], tp.Tuple, None],
        sample_weight: tp.Optional[jnp.ndarray],
        class_weight: tp.Optional[jnp.ndarray],
        seed: tp.Union[jnp.ndarray, int, None],
        params: tp.Optional[hk.Params],
        state: tp.Optional[hk.State],
        optimizer_state: tp.Optional[optix.OptState],
        metrics_state: tp.Optional[hk.State],
        initial_metrics_state: tp.Optional[hk.State],
    ):

        if seed is not None:
            self._rngs = hk.PRNGSequence(key_or_seed=seed)

        if params is not None:
            self._params = params

        if state is not None:
            self._state = state

        if optimizer_state is not None:
            self._optimizer_state = optimizer_state

        if metrics_state is not None:
            self._metrics_state = metrics_state

        if initial_metrics_state is not None:
            self._initial_metrics_state = initial_metrics_state

        if self._params is None or self._state is None:
            x_args, x_kwargs = utils.get_input_args(x, y, is_training=False)

            self._params, self._state = self._model_transform.init(
                next(self._rngs), *x_args, **x_kwargs
            )

        if self._optimizer_state is None:
            self._optimizer_state = self._optimizer.init(self._params)

        if self._metrics_transform is not None and self._metrics_state is None:
            x_args, x_kwargs = utils.get_input_args(x, y, is_training=False)

            y_pred, state = self._model_transform.apply(
                # required by apply
                self._params,
                self._state,
                next(self._rngs),
                # model_transform inputs + dependency injection
                *x_args,
                **x_kwargs,
            )
            _, self._metrics_state = self._metrics_transform.init(
                # required by init
                next(self._rngs),
                # required by metric API
                y_true=y,
                y_pred=y_pred,
                # dependency injection
                x=x,
                sample_weight=sample_weight,
                class_weight=class_weight,
                __params=self._params,  # renamed
            )

            self._initial_metrics_state = self._metrics_state

    def reset_metrics(self, hard: bool = False):

        if hard:
            self._metrics_state = None
            self._initial_metrics_state = None
        else:
            self._metrics_state = self._initial_metrics_state

    def train_on_batch(
        self,
        x: tp.Union[jnp.ndarray, tp.Mapping[str, tp.Any], tp.Tuple],
        y: tp.Union[jnp.ndarray, tp.Mapping[str, tp.Any], tp.Tuple, None] = None,
        sample_weight: tp.Optional[jnp.ndarray] = None,
        class_weight: tp.Optional[jnp.ndarray] = None,
        seed: tp.Union[jnp.ndarray, int, None] = None,
        params: tp.Optional[hk.Params] = None,
        state: tp.Optional[hk.State] = None,
        optimizer_state: tp.Optional[optix.OptState] = None,
        metrics_state: tp.Optional[hk.State] = None,
        initial_metrics_state: tp.Optional[hk.State] = None,
    ) -> tp.Dict[str, jnp.ndarray]:

        self._maybe_initialize(
            x=x,
            y=y,
            sample_weight=sample_weight,
            class_weight=class_weight,
            seed=seed,
            params=params,
            state=state,
            optimizer_state=optimizer_state,
            metrics_state=metrics_state,
            initial_metrics_state=initial_metrics_state,
        )

        update_fn = self._update if self.run_eagerly else self._update_jit

        (
            logs,
            self._params,
            self._state,
            self._optimizer_state,
            self._metrics_state,
        ) = update_fn(
            x=x,
            y=y,
            sample_weight=sample_weight,
            class_weight=class_weight,
            params=self._params,
            state=self._state,
            optimizer_state=self._optimizer_state,
            metrics_state=self._metrics_state,
            net_rng=next(self._rngs),
            metrics_rng=next(self._rngs),
        )

        return {key: np.asarray(value) for key, value in logs.items()}

    def _update(
        self,
        x: tp.Union[jnp.ndarray, tp.Mapping[str, tp.Any], tp.Tuple],
        y: tp.Union[jnp.ndarray, tp.Mapping[str, tp.Any], tp.Tuple, None],
        sample_weight: tp.Optional[jnp.ndarray],
        class_weight: tp.Optional[jnp.ndarray],
        params: hk.Params,
        state: hk.State,
        optimizer_state: optix.OptState,
        metrics_state: tp.Optional[hk.State],
        net_rng: jnp.ndarray,
        metrics_rng: jnp.ndarray,
    ) -> tp.Tuple[
        tp.Dict[str, jnp.ndarray],
        hk.Params,
        hk.State,
        optix.OptState,
        tp.Optional[hk.State],
    ]:
        (loss, (y_pred, state, logs)), grads = jax.value_and_grad(
            self._loss, has_aux=True
        )(
            params,
            state=state,
            net_rng=net_rng,
            x=x,
            y=y,
            sample_weight=sample_weight,
            class_weight=class_weight,
            is_training=True,
        )

        updates, optimizer_state = self._optimizer.update(grads, optimizer_state)
        params = optix.apply_updates(params, updates)

        if self._metrics_transform is not None:
            metrics, metrics_state = self._metrics_transform.apply(
                # required by apply
                {},  # params
                metrics_state,  # state
                metrics_rng,  # rng
                # required by metric API
                y_true=y,
                y_pred=y_pred,
                # dependency injection
                x=x,
                sample_weight=sample_weight,
                class_weight=class_weight,
                __params=params,  # renamed
            )
            logs.update(metrics)

        return logs, params, state, optimizer_state, metrics_state

    _update_jit = jax.jit(_update, static_argnums=(0,))

    def _loss(
        self,
        params: hk.Params,
        state: hk.State,
        net_rng: jnp.ndarray,
        x: tp.Union[jnp.ndarray, tp.Mapping[str, tp.Any], tp.Tuple],
        y: tp.Union[jnp.ndarray, tp.Mapping[str, tp.Any], tp.Tuple, None],
        sample_weight: tp.Optional[jnp.ndarray],
        class_weight: tp.Optional[jnp.ndarray],
        is_training: bool,
    ):

        y_pred, state = self._predict(
            x=x, params=params, state=state, net_rng=net_rng, is_training=is_training,
        )

        logs = self._loss_fn(
            # required by loss API
            y_true=y,
            y_pred=y_pred,
            # dependency injection
            x=x,
            sample_weight=sample_weight,
            class_weight=class_weight,
            params=params,
        )

<<<<<<< HEAD
        if not isinstance(logs, dict):
            logs = dict(loss=logs)

        if self._aux_losses is not None:
            aux_losses = self._aux_losses(
=======
        aux_losses = (
            self._aux_losses(
>>>>>>> 876238c8
                y_true=y,
                y_pred=y_pred,
                x=x,
                sample_weight=sample_weight,
                class_weight=class_weight,
                params=params,
            )
            if self._aux_losses is not None
            else None
        )

        if aux_losses:
            temp_logs = logs.copy()
            logs = aux_losses
            logs.update(temp_logs)

        # get total loss
        loss = logs["loss"] = sum(logs.values())

        return loss, (y_pred, state, logs)

    def fit(
        self,
        x: tp.Union[
            jnp.ndarray,
            np.ndarray,
            tp.Mapping[str, tp.Union[np.ndarray, jnp.ndarray]],
            tp.Tuple[tp.Union[np.ndarray, jnp.ndarray]],
            tp.Iterable,
        ],
        y: tp.Union[
            jnp.ndarray,
            np.ndarray,
            tp.Mapping[str, tp.Union[np.ndarray, jnp.ndarray]],
            tp.Tuple[tp.Union[np.ndarray, jnp.ndarray]],
            None,
        ] = None,
        batch_size: tp.Optional[int] = None,
        epochs: int = 1,
        # verbose=1,
        callbacks=None,
        validation_split: float = 0.0,
        validation_data: tp.Union[tp.Tuple, tp.Iterable, None] = None,
        shuffle: bool = True,
        class_weight: tp.Optional[tp.Mapping[str, float]] = None,
        sample_weight: tp.Optional[tp.Union[np.ndarray, jnp.ndarray]] = None,
        initial_epoch: int = 0,
        steps_per_epoch: tp.Optional[int] = None,
        validation_steps: tp.Optional[int] = None,
        validation_batch_size: tp.Optional[int] = None,
        validation_freq: int = 1,
    ):
        # if validation_split:
        #     # Create the validation data using the training data. Only supported for
        #     # `Tensor` and `NumPy` input.
        #     (
        #         (x, y, sample_weight),
        #         validation_data,
        #     ) = data_adapter.train_validation_split(
        #         (x, y, sample_weight), validation_split=validation_split, shuffle=False
        #     )

        # # Container that configures and calls `tf.keras.Callback`s.
        # if not isinstance(callbacks, callbacks_module.CallbackList):
        #     callbacks = callbacks_module.CallbackList(
        #         callbacks,
        #         add_history=True,
        #         add_progbar=verbose != 0,
        #         model=self,
        #         verbose=verbose,
        #         epochs=epochs,
        #         steps=data_handler.inferred_steps,
        #     )

        # callbacks.on_train_begin()
        # data_handler._initial_epoch = (  # pylint: disable=protected-access
        #     self._maybe_load_initial_epoch_from_ckpt(initial_epoch))
        self.stop_training = False
        data_handler = DataHandler(
            x=x,
            y=y,
            sample_weight=sample_weight,
            batch_size=batch_size,
            steps_per_epoch=steps_per_epoch,
            initial_epoch=initial_epoch,
            epochs=epochs,
            shuffle=shuffle,
            class_weight=class_weight,
        )
        for epoch, iterator in data_handler.enumerate_epochs():
            self.reset_metrics()
            # callbacks.on_epoch_begin(epoch)
            logs = {}
            with data_handler.catch_stop_iteration():
                for step in data_handler.steps():
                    # callbacks.on_train_batch_begin(step)
                    batch = next(iterator)
                    sample_weight = batch[2] if len(batch) == 3 else None

                    tmp_logs = self.train_on_batch(
                        x=batch[0],
                        y=batch[1],
                        sample_weight=sample_weight,
                        class_weight=class_weight,
                        # seed=None,
                        # params=None,
                        # state=None,
                        # optimizer_state=None,
                        # metrics_state=None,
                        # initial_metrics_state=None,
                    )
                    # print(epoch, step, tmp_logs, batch[0].shape)

                    logs = tmp_logs
                    # callbacks.on_train_batch_end(step, logs)

            epoch_logs = copy.copy(logs)

            # Run validation.
            if validation_data and self._should_eval(epoch, validation_freq):
                val_x, val_y, val_sample_weight = unpack_x_y_sample_weight(
                    validation_data
                )
                val_logs = self.evaluate(
                    x=val_x,
                    y=val_y,
                    sample_weight=val_sample_weight,
                    batch_size=validation_batch_size or batch_size,
                    steps=validation_steps,
                    callbacks=callbacks,
                    # return_dict=True,
                )
                val_logs = {"val_" + name: val for name, val in val_logs.items()}
                epoch_logs.update(val_logs)

            # callbacks.on_epoch_end(epoch, epoch_logs)
            print(epoch, epoch_logs)
            if self.stop_training:
                break

        # callbacks.on_train_end()
        history = None
        return history

    def evaluate(
        self,
        x: tp.Union[
            jnp.ndarray,
            np.ndarray,
            tp.Mapping[str, tp.Union[np.ndarray, jnp.ndarray]],
            tp.Tuple[tp.Union[np.ndarray, jnp.ndarray]],
            tp.Iterable,
        ],
        y: tp.Union[
            jnp.ndarray,
            np.ndarray,
            tp.Mapping[str, tp.Union[np.ndarray, jnp.ndarray]],
            tp.Tuple[tp.Union[np.ndarray, jnp.ndarray]],
            None,
        ] = None,
        batch_size: tp.Optional[int] = None,
        sample_weight: tp.Optional[tp.Union[np.ndarray, jnp.ndarray]] = None,
        steps: tp.Optional[int] = None,
        callbacks=None,
    ):

        # # Container that configures and calls `tf.keras.Callback`s.
        # if not isinstance(callbacks, callbacks_module.CallbackList):
        #     callbacks = callbacks_module.CallbackList(
        #         callbacks,
        #         add_history=True,
        #         add_progbar=verbose != 0,
        #         model=self,
        #         verbose=verbose,
        #         epochs=epochs,
        #         steps=data_handler.inferred_steps,
        #     )

        # callbacks.on_test_begin()

        data_handler = DataHandler(
            x=x,
            y=y,
            sample_weight=sample_weight,
            batch_size=batch_size,
            steps_per_epoch=steps,
            initial_epoch=0,
            epochs=1,
            shuffle=False,
        )
        logs = {}
        for _, iterator in data_handler.enumerate_epochs():
            self.reset_metrics()
            with data_handler.catch_stop_iteration():
                for step in data_handler.steps():
                    # callbacks.on_test_batch_begin(step)
                    batch = next(iterator)
                    sample_weight = batch[2] if len(batch) == 3 else None

                    tmp_logs = self.test_on_batch(
                        x=batch[0],
                        y=batch[1],
                        sample_weight=sample_weight,
                        # seed=None,
                        # params=None,
                        # state=None,
                        # optimizer_state=None,
                        # metrics_state=None,
                        # initial_metrics_state=None,
                    )

                    logs = tmp_logs
                    # callbacks.on_test_batch_end(step, logs)

        # callbacks.on_test_end(epoch, epoch_logs)

        return logs

    def _should_eval(self, epoch, validation_freq):
        epoch = epoch + 1  # one-index the user-facing epoch.
        if isinstance(validation_freq, int):
            return epoch % validation_freq == 0
        elif isinstance(validation_freq, list):
            return epoch in validation_freq
        else:
            raise ValueError("Expected `validation_freq` to be a list or int.")

    def test_on_batch(
        self,
        x: tp.Union[jnp.ndarray, tp.Mapping[str, tp.Any], tp.Tuple],
        y: tp.Union[jnp.ndarray, tp.Mapping[str, tp.Any], tp.Tuple, None] = None,
        sample_weight: tp.Optional[jnp.ndarray] = None,
        class_weight: tp.Optional[jnp.ndarray] = None,
        seed: tp.Union[jnp.ndarray, int, None] = None,
        params: tp.Optional[hk.Params] = None,
        state: tp.Optional[hk.State] = None,
        metrics_state: tp.Optional[hk.State] = None,
        initial_metrics_state: tp.Optional[hk.State] = None,
    ) -> tp.Dict[str, jnp.ndarray]:

        self._maybe_initialize(
            x=x,
            y=y,
            sample_weight=sample_weight,
            class_weight=class_weight,
            seed=seed,
            params=params,
            state=state,
            optimizer_state=None,
            metrics_state=metrics_state,
            initial_metrics_state=initial_metrics_state,
        )

        test_fn = self._test if self.run_eagerly else self._test_jit

        (logs, self._metrics_state,) = test_fn(
            x=x,
            y=y,
            sample_weight=sample_weight,
            class_weight=class_weight,
            params=self._params,
            state=self._state,
            optimizer_state=self._optimizer_state,
            metrics_state=self._metrics_state,
            net_rng=next(self._rngs),
            metrics_rng=next(self._rngs),
        )

        return {key: np.asarray(value) for key, value in logs.items()}

    def _test(
        self,
        x: tp.Union[jnp.ndarray, tp.Mapping[str, tp.Any], tp.Tuple],
        y: tp.Union[jnp.ndarray, tp.Mapping[str, tp.Any], tp.Tuple, None],
        sample_weight: tp.Optional[jnp.ndarray],
        class_weight: tp.Optional[jnp.ndarray],
        params: hk.Params,
        state: hk.State,
        optimizer_state: optix.OptState,
        metrics_state: tp.Optional[hk.State],
        net_rng: jnp.ndarray,
        metrics_rng: jnp.ndarray,
    ) -> tp.Tuple[
        tp.Dict[str, jnp.ndarray], tp.Optional[hk.State],
    ]:
        loss, (y_pred, _state, logs) = self._loss(
            params,
            state=state,
            net_rng=net_rng,
            x=x,
            y=y,
            sample_weight=sample_weight,
            class_weight=class_weight,
            is_training=False,
        )

        if self._metrics_transform is not None:
            metrics, metrics_state = self._metrics_transform.apply(
                # required by apply
                {},  # params
                metrics_state,  # state
                metrics_rng,  # rng
                # required by metric API
                y_true=y,
                y_pred=y_pred,
                # dependency injection
                x=x,
                sample_weight=sample_weight,
                class_weight=class_weight,
                __params=params,  # renamed
            )
            logs.update(metrics)

        return logs, metrics_state

    _test_jit = jax.jit(_test, static_argnums=(0,))
    # ----------------------------------------------------------------
    # predict
    # ----------------------------------------------------------------

    def predict_on_batch(
        self,
        x: tp.Union[jnp.ndarray, tp.Mapping[str, tp.Any], tp.Tuple],
        seed: tp.Union[jnp.ndarray, int, None] = None,
        params: tp.Optional[hk.Params] = None,
        state: tp.Optional[hk.State] = None,
    ) -> tp.Union[jnp.ndarray, tp.Mapping[str, tp.Any], tp.Tuple]:

        self._maybe_initialize(
            x=x,
            y=None,
            sample_weight=None,
            class_weight=None,
            seed=seed,
            params=params,
            state=state,
            optimizer_state=None,
            metrics_state=None,
            initial_metrics_state=None,
        )

        predict_fn = self._predict if self.run_eagerly else self._predict_jit

        y_pred, _ = predict_fn(
            x=x,
            params=self._params,
            state=self._state,
            net_rng=next(self._rngs),
            is_training=False,
        )

        return y_pred

    def _predict(
        self,
        x: tp.Union[jnp.ndarray, tp.Mapping[str, tp.Any], tp.Tuple],
        params: hk.Params,
        state: hk.State,
        net_rng: jnp.ndarray,
        is_training: bool,
    ) -> tp.Tuple[
        tp.Union[jnp.ndarray, tp.Mapping[str, tp.Any], tp.Tuple], hk.State,
    ]:
        x_args, x_kwargs = utils.get_input_args(x, None, is_training=is_training)
        y_pred, state = self._model_transform.apply(
            # required by apply
            params,
            state,
            net_rng,
            # new inputs + dependency injection
            *x_args,
            **x_kwargs,
        )

        return y_pred, state

    _predict_jit = jax.jit(_predict, static_argnums=(0,))<|MERGE_RESOLUTION|>--- conflicted
+++ resolved
@@ -296,16 +296,11 @@
             params=params,
         )
 
-<<<<<<< HEAD
         if not isinstance(logs, dict):
             logs = dict(loss=logs)
 
-        if self._aux_losses is not None:
-            aux_losses = self._aux_losses(
-=======
         aux_losses = (
             self._aux_losses(
->>>>>>> 876238c8
                 y_true=y,
                 y_pred=y_pred,
                 x=x,
